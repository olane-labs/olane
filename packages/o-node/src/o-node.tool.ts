--- conflicted
+++ resolved
@@ -50,12 +50,8 @@
         this.logger.warn('Malformed event data');
         return;
       }
-<<<<<<< HEAD
       const requestConfig: oRequest =
         await CoreUtils.processStreamRequest(event);
-=======
-      const requestConfig: oRequest = await processStream(event);
->>>>>>> 30557ea3
       const request = new oRequest(requestConfig);
       let success = true;
       const result = await this.execute(request, stream).catch((error) => {
